--- conflicted
+++ resolved
@@ -5,13 +5,9 @@
     "outDir": "dist/agent",
     "noEmit": false
   },
-<<<<<<< HEAD
-  "include": ["server/src/agent/agent.ts", "electron/**/*", "server/src/filesystem.ts"],
+  "include": ["server/src/agent.ts", "server/src/filesystem.ts"],
   "ts-node": {
     "esm": true,
     "experimentalSpecifierResolution": "node"
   }
-=======
-  "include": ["server/src/agent.ts", "server/src/filesystem.ts"]
->>>>>>> d77471e7
 } 